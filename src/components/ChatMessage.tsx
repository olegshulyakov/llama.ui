import {
  ArrowPathIcon,
  ChevronLeftIcon,
  ChevronRightIcon,
  ExclamationCircleIcon,
  PaperClipIcon,
  PencilSquareIcon,
} from '@heroicons/react/24/outline';
import { useMemo, useState } from 'react';
import { useAppContext } from '../utils/app.context';
import { BtnWithTooltips, timeFormatter } from '../utils/common';
import { classNames } from '../utils/misc';
import { Message, MessageExtra, PendingMessage } from '../utils/types';
import ChatInputExtraContextItem from './ChatInputExtraContextItem';
import MarkdownDisplay, { CopyButton } from './MarkdownDisplay';
import { DropzoneArea } from './DropzoneArea';
import { useChatExtraContext } from './useChatExtraContext';

interface SplitMessage {
  content: PendingMessage['content'];
  thought?: string;
  isThinking?: boolean;
}

export default function ChatMessage({
  msg,
  siblingLeafNodeIds,
  siblingCurrIdx,
  id,
  onRegenerateMessage,
  onEditUserMessage,
  onEditAssistantMessage,
  onChangeSibling,
  isPending,
}: {
  msg: Message | PendingMessage;
  siblingLeafNodeIds: Message['id'][];
  siblingCurrIdx: number;
  id?: string;
  onRegenerateMessage(msg: Message): void;
  onEditUserMessage(msg: Message, content: string, extra: MessageExtra[]): void;
  onEditAssistantMessage(msg: Message, content: string): void;
  onChangeSibling(sibling: Message['id']): void;
  isPending?: boolean;
}) {
  const { viewingChat, config } = useAppContext();
  const [isEditing, setIsEditing] = useState<boolean>(false);
  const timings = useMemo(
    () =>
      msg.timings
        ? {
            ...msg.timings,
            prompt_per_second:
              (msg.timings.prompt_n / msg.timings.prompt_ms) * 1000,
            predicted_per_second:
              (msg.timings.predicted_n / msg.timings.predicted_ms) * 1000,
          }
        : null,
    [msg.timings]
  );
  const nextSibling = siblingLeafNodeIds[siblingCurrIdx + 1];
  const prevSibling = siblingLeafNodeIds[siblingCurrIdx - 1];

  // for reasoning model, we split the message into content and thought
  // TODO: implement this as remark/rehype plugin in the future
  const { content, thought, isThinking }: SplitMessage = useMemo(() => {
    if (msg.content === null || msg.role !== 'assistant') {
      return { content: msg.content };
    }
    const REGEX_THINK_OPEN = /<think>|<\|channel\|>analysis<\|message\|>/;
    const REGEX_THINK_CLOSE =
      /<\/think>|<\|start\|>assistant<\|channel\|>final<\|message\|>/;
    let actualContent = '';
    let thought = '';
    let isThinking = false;
    let thinkSplit = msg.content.split(REGEX_THINK_OPEN, 2);
    actualContent += thinkSplit[0];
    while (thinkSplit[1] !== undefined) {
      // <think> tag found
      thinkSplit = thinkSplit[1].split(REGEX_THINK_CLOSE, 2);
      thought += thinkSplit[0];
      isThinking = true;
      if (thinkSplit[1] !== undefined) {
        // </think> closing tag found
        isThinking = false;
        thinkSplit = thinkSplit[1].split(REGEX_THINK_OPEN, 2);
        actualContent += thinkSplit[0];
      }
    }
    return { content: actualContent, thought, isThinking };
  }, [msg]);

  if (!viewingChat) return null;

  const isUser = msg.role === 'user';

  return (
    <div
      className="group"
      id={id}
      role="group"
      aria-description={`Message from ${msg.role}`}
    >
      <div
        className={classNames({
          chat: true,
          'chat-start': !isUser,
          'chat-end': isUser,
        })}
      >
        {/* message extra */}
        {msg.extra && msg.extra.length > 0 && !isEditing && (
          <ChatInputExtraContextItem items={msg.extra} clickToShow />
        )}

        <div
          className={classNames({
            'chat-bubble markdown': true,
            'bg-transparent': !isUser,
          })}
        >
          {/* message metadata*/}
          {msg.role === 'assistant' && (
            <div className="mb-1 text-sm">
              {msg.model && <span className="font-bold mr-1">{msg.model}</span>}
              <span className="text-xs opacity-40">
                {timeFormatter.format(msg.timestamp)}
              </span>
            </div>
          )}

          {/* textarea for editing message */}
          {isEditing && (
            <EditMessage
              msg={msg}
              setIsEditing={setIsEditing}
              onEditUserMessage={onEditUserMessage}
              onEditAssistantMessage={onEditAssistantMessage}
            />
          )}

          {/* show loading dots for pending message */}
          {!isEditing && content === null && (
            <span className="loading loading-dots loading-md"></span>
          )}

          {/* render message as markdown */}
          {!isEditing && content !== null && (
            <div dir="auto" tabIndex={0}>
              {thought && (
                <ThoughtProcess
                  isThinking={!!isThinking && !!isPending}
                  content={thought}
                  open={config.showThoughtInProgress}
                />
              )}

              <MarkdownDisplay content={content} isGenerating={isPending} />
            </div>
          )}
        </div>
      </div>

      {/* actions for each message */}
      {msg.content !== null && (
        <div
          className={classNames({
            'flex items-center gap-2 mx-4 mb-2': true,
            'flex-row-reverse': msg.role === 'user',
          })}
        >
          {/* switch message versions */}
          {siblingLeafNodeIds && siblingLeafNodeIds.length > 1 && (
            <div
              className="flex gap-1 items-center opacity-60 text-sm"
              role="navigation"
              aria-description={`Message version ${siblingCurrIdx + 1} of ${siblingLeafNodeIds.length}`}
            >
              <button
                className={classNames({
                  'btn btn-sm btn-ghost p-1': true,
                  'opacity-20': !prevSibling,
                })}
                onClick={() => prevSibling && onChangeSibling(prevSibling)}
                aria-label="Previous message version"
              >
                <ChevronLeftIcon className="h-4 w-4" />
              </button>
              <span>
                {siblingCurrIdx + 1} / {siblingLeafNodeIds.length}
              </span>
              <button
                className={classNames({
                  'btn btn-sm btn-ghost p-1': true,
                  'opacity-20': !nextSibling,
                })}
                onClick={() => nextSibling && onChangeSibling(nextSibling)}
                aria-label="Next message version"
              >
                <ChevronRightIcon className="h-4 w-4" />
              </button>
            </div>
          )}

          {/* re-generate assistant message */}
          {msg.role === 'assistant' && !isPending && (
            <BtnWithTooltips
              className="btn-mini w-8 h-8"
              onClick={() => {
                if (msg.content !== null) {
                  onRegenerateMessage(msg as Message);
                }
              }}
              disabled={msg.content === null}
              tooltipsContent="Regenerate response"
            >
              <ArrowPathIcon className="h-4 w-4" />
            </BtnWithTooltips>
          )}

          {/* edit message */}
          {(msg.role === 'user' ||
            (msg.role === 'assistant' && !isPending)) && (
            <BtnWithTooltips
              className="btn-mini w-8 h-8"
              onClick={() => setIsEditing(msg.content !== null)}
              disabled={msg.content === null}
              tooltipsContent="Edit message"
            >
              <PencilSquareIcon className="h-4 w-4" />
            </BtnWithTooltips>
          )}

          {/* render timings if enabled */}
          {msg.role === 'assistant' &&
            timings &&
            config.showTokensPerSecond && (
              <BtnWithTooltips
                className="btn-mini w-8 h-8"
                tooltipsContent="Performance"
              >
                <div className="dropdown dropdown-hover dropdown-top">
                  <ExclamationCircleIcon className="h-4 w-4" />

                  <div
                    tabIndex={0}
                    className="dropdown-content rounded-box bg-base-100 z-10 w-48 px-4 py-2 shadow mt-4 text-sm text-left"
                  >
                    <b>Prompt Processing</b>
                    <ul className="list-inside list-disc">
                      <li>Tokens: {timings.prompt_n.toFixed(0)}</li>
                      <li>Time: {timings.prompt_ms.toFixed(0)} ms</li>
                      <li>Speed: {timings.prompt_per_second.toFixed(1)} t/s</li>
                    </ul>
                    <br />
                    <b>Generation</b>
                    <ul className="list-inside list-disc">
                      <li>Tokens: {timings.predicted_n.toFixed(0)}</li>
                      <li>Time: {timings.predicted_ms.toFixed(0)} ms</li>
                      <li>
                        Speed: {timings.predicted_per_second.toFixed(1)} t/s
                      </li>
                    </ul>
                  </div>
                </div>
              </BtnWithTooltips>
            )}
          <CopyButton className="btn-mini w-8 h-8" content={msg.content} />
        </div>
      )}
    </div>
  );
}

function EditMessage({
  msg,
  setIsEditing,
  onEditUserMessage,
  onEditAssistantMessage,
}: {
  msg: Message | PendingMessage;
  setIsEditing(flag: boolean): void;
<<<<<<< HEAD
  onEditUserMessage(msg: Message, content: string, extra: MessageExtra[]): void;
=======
  onEditUserMessage(msg: Message, content: string): void;
>>>>>>> 9524e4ab
  onEditAssistantMessage(msg: Message, content: string): void;
}) {
  const [editingContent, setEditingContent] = useState<string>(
    msg.content || ''
  );
<<<<<<< HEAD
  const extraContext = useChatExtraContext(msg.extra);

  return (
    <DropzoneArea extraContext={extraContext} disabled={msg.role !== 'user'}>
=======

  return (
    <>
>>>>>>> 9524e4ab
      <textarea
        dir="auto"
        className="textarea textarea-bordered bg-base-100 text-base-content max-w-2xl w-[calc(90vw-8em)] h-24"
        value={editingContent}
        onChange={(e) => setEditingContent(e.target.value)}
      ></textarea>

<<<<<<< HEAD
      <div className="flex flex-row mt-2">
        {msg.role === 'user' && (
          <>
            <label
              htmlFor="file-upload"
              className="btn w-8 h-8 mt-1 p-0 rounded-full"
              aria-label="Upload file"
              tabIndex={0}
              role="button"
            >
              <PaperClipIcon className="h-5 w-5" />
            </label>
            <div className="grow" />
          </>
        )}

        <button
          className="btn btn-ghost mr-2"
=======
      <div className="flex flex-row">
        <button
          className="btn btn-ghost mt-2 mr-2"
>>>>>>> 9524e4ab
          onClick={() => setIsEditing(false)}
        >
          Cancel
        </button>

        {msg.role === 'user' && (
          <button
<<<<<<< HEAD
            className="btn"
            onClick={() => {
              setIsEditing(false);
              onEditUserMessage(
                msg as Message,
                editingContent,
                extraContext.items || []
              );
=======
            className="btn mt-2"
            onClick={() => {
              setIsEditing(false);
              onEditUserMessage(msg as Message, editingContent);
>>>>>>> 9524e4ab
            }}
            disabled={!editingContent}
          >
            Send
          </button>
        )}

        {msg.role === 'assistant' && (
          <button
<<<<<<< HEAD
            className="btn"
=======
            className="btn mt-2"
>>>>>>> 9524e4ab
            onClick={() => {
              setIsEditing(false);
              onEditAssistantMessage(msg as Message, editingContent);
            }}
            disabled={!editingContent}
          >
            Save
          </button>
        )}
      </div>
<<<<<<< HEAD
    </DropzoneArea>
=======
    </>
>>>>>>> 9524e4ab
  );
}

function ThoughtProcess({
  isThinking,
  content,
  open,
}: {
  isThinking: boolean;
  content: string;
  open: boolean;
}) {
  return (
    <div
      role="button"
      aria-label="Toggle thought process display"
      tabIndex={0}
      className={classNames({
        'collapse bg-none': true,
      })}
    >
      <input type="checkbox" defaultChecked={open} />
      <div className="collapse-title px-0">
        <div className="btn rounded-xl">
          {isThinking ? (
            <span>
              <span
                className="loading loading-spinner loading-md mr-2"
                style={{ verticalAlign: 'middle' }}
              ></span>
              Thinking
            </span>
          ) : (
            <>Thought Process</>
          )}
        </div>
      </div>
      <div
        className="collapse-content text-base-content/70 text-sm p-1"
        tabIndex={0}
        aria-description="Thought process content"
      >
        <div className="border-l-2 border-base-content/20 pl-4 mb-4">
          <MarkdownDisplay content={content} />
        </div>
      </div>
    </div>
  );
}<|MERGE_RESOLUTION|>--- conflicted
+++ resolved
@@ -280,26 +280,16 @@
 }: {
   msg: Message | PendingMessage;
   setIsEditing(flag: boolean): void;
-<<<<<<< HEAD
   onEditUserMessage(msg: Message, content: string, extra: MessageExtra[]): void;
-=======
-  onEditUserMessage(msg: Message, content: string): void;
->>>>>>> 9524e4ab
   onEditAssistantMessage(msg: Message, content: string): void;
 }) {
   const [editingContent, setEditingContent] = useState<string>(
     msg.content || ''
   );
-<<<<<<< HEAD
   const extraContext = useChatExtraContext(msg.extra);
 
   return (
     <DropzoneArea extraContext={extraContext} disabled={msg.role !== 'user'}>
-=======
-
-  return (
-    <>
->>>>>>> 9524e4ab
       <textarea
         dir="auto"
         className="textarea textarea-bordered bg-base-100 text-base-content max-w-2xl w-[calc(90vw-8em)] h-24"
@@ -307,7 +297,6 @@
         onChange={(e) => setEditingContent(e.target.value)}
       ></textarea>
 
-<<<<<<< HEAD
       <div className="flex flex-row mt-2">
         {msg.role === 'user' && (
           <>
@@ -326,11 +315,6 @@
 
         <button
           className="btn btn-ghost mr-2"
-=======
-      <div className="flex flex-row">
-        <button
-          className="btn btn-ghost mt-2 mr-2"
->>>>>>> 9524e4ab
           onClick={() => setIsEditing(false)}
         >
           Cancel
@@ -338,7 +322,6 @@
 
         {msg.role === 'user' && (
           <button
-<<<<<<< HEAD
             className="btn"
             onClick={() => {
               setIsEditing(false);
@@ -347,12 +330,6 @@
                 editingContent,
                 extraContext.items || []
               );
-=======
-            className="btn mt-2"
-            onClick={() => {
-              setIsEditing(false);
-              onEditUserMessage(msg as Message, editingContent);
->>>>>>> 9524e4ab
             }}
             disabled={!editingContent}
           >
@@ -362,11 +339,7 @@
 
         {msg.role === 'assistant' && (
           <button
-<<<<<<< HEAD
             className="btn"
-=======
-            className="btn mt-2"
->>>>>>> 9524e4ab
             onClick={() => {
               setIsEditing(false);
               onEditAssistantMessage(msg as Message, editingContent);
@@ -377,11 +350,7 @@
           </button>
         )}
       </div>
-<<<<<<< HEAD
     </DropzoneArea>
-=======
-    </>
->>>>>>> 9524e4ab
   );
 }
 
